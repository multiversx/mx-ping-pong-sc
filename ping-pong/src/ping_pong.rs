#![no_std]

use multiversx_sc::imports::*;

pub mod proxy_ping_pong_egld;
mod types;

use types::{ContractState, UserStatus};

/// Derived empirically.
const PONG_ALL_LOW_GAS_LIMIT: u64 = 3_000_000;

/// A contract that allows anyone to send a fixed sum, locks it for a while and then allows users to take it back.
/// Sending funds to the contract is called "ping".
/// Taking the same funds back is called "pong".
///
/// Restrictions:
/// - `ping` can be called only after the contract is activated. By default the contract is activated on deploy.
/// - Users can only `ping` once, ever.
/// - Only the set amount can be `ping`-ed, no more, no less.
/// - The contract can optionally have a maximum cap. No more users can `ping` after the cap has been reached.
/// - The `ping` endpoint optionally accepts
/// - `pong` can only be called after the contract expired (a certain duration has passed since activation).
/// - `pongAll` can be used to send to all users to `ping`-ed. If it runs low on gas, it will interrupt itself.
/// It can be continued anytime.
#[multiversx_sc::contract]
pub trait PingPong {
    /// Necessary configuration when deploying:
    /// `ping_amount` - the exact EGLD amount that needs to be sent when `ping`-ing.
    /// `duration_in_seconds` - how much time (in seconds) until contract expires.
    /// `opt_activation_timestamp` - optionally specify the contract to only activate at a later date.
    /// `max_funds` - optional funding cap, no more funds than this can be added to the contract.
    #[allow_multiple_var_args]
    #[init]
    fn init(
        &self,
        ping_amount: &BigUint,
        duration_in_seconds: u64,
        opt_activation_timestamp: Option<u64>,
        max_funds: OptionalValue<BigUint>,
    ) {
        self.ping_amount().set(ping_amount);
        let activation_timestamp =
            opt_activation_timestamp.unwrap_or_else(|| self.blockchain().get_block_timestamp());
        let deadline = activation_timestamp + duration_in_seconds;
        self.deadline().set(deadline);
        self.activation_timestamp().set(activation_timestamp);
        self.max_funds().set(max_funds.into_option());
    }

    #[upgrade]
<<<<<<< HEAD
    fn upgrade(&self, ping_amount: BigUint, duration_in_seconds: u64) {
        self.init(
            ping_amount,
            duration_in_seconds,
            OptionalValue::Some(self.accepted_payment_token_id().get()),
        )
    }

    // endpoints
=======
    fn upgrade(
        &self,
        ping_amount: &BigUint,
        duration_in_seconds: u64,
        opt_activation_timestamp: Option<u64>,
        max_funds: OptionalValue<BigUint>,
    ) {
        self.init(
            ping_amount,
            duration_in_seconds,
            opt_activation_timestamp,
            max_funds,
        )
    }
>>>>>>> 918332b7

    /// User sends some EGLD to be locked in the contract for a period of time.
    #[payable("EGLD")]
    #[endpoint]
    fn ping(&self) {
        let payment = self.call_value().egld_value();

        require!(
            *payment == self.ping_amount().get(),
            "the payment must match the fixed sum"
        );

        let block_timestamp = self.blockchain().get_block_timestamp();
        require!(
            self.activation_timestamp().get() <= block_timestamp,
            "smart contract not active yet"
        );

        require!(
            block_timestamp < self.deadline().get(),
            "deadline has passed"
        );

        if let Some(max_funds) = self.max_funds().get() {
            require!(
                &self
                    .blockchain()
                    .get_sc_balance(&EgldOrEsdtTokenIdentifier::egld(), 0)
                    + &*payment
                    <= max_funds,
                "smart contract full"
            );
        }

        let caller = self.blockchain().get_caller();
        let user_id = self.user_mapper().get_or_create_user(&caller);
        let user_status = self.user_status(user_id).get();
        match user_status {
            UserStatus::New => {
                self.user_status(user_id).set(UserStatus::Registered);
            }
            UserStatus::Registered => {
                sc_panic!("can only ping once")
            }
            UserStatus::Withdrawn => {
                sc_panic!("already withdrawn")
            }
        }

        self.ping_event(&caller, &payment);
    }

    fn pong_by_user_id(&self, user_id: usize) -> Result<(), &'static str> {
        let user_status = self.user_status(user_id).get();
        match user_status {
            UserStatus::New => Result::Err("can't pong, never pinged"),
            UserStatus::Registered => {
                self.user_status(user_id).set(UserStatus::Withdrawn);
                if let Some(user_address) = self.user_mapper().get_user_address(user_id) {
                    let amount = self.ping_amount().get();
                    self.tx().to(&user_address).egld(&amount).transfer();
                    self.pong_event(&user_address, &amount);
                    Result::Ok(())
                } else {
                    Result::Err("unknown user")
                }
            }
            UserStatus::Withdrawn => Result::Err("already withdrawn"),
        }
    }

    /// User can take back funds from the contract.
    /// Can only be called after expiration.
    #[endpoint]
    fn pong(&self) {
        require!(
            self.blockchain().get_block_timestamp() >= self.deadline().get(),
            "can't withdraw before deadline"
        );

        let caller = self.blockchain().get_caller();
        let user_id = self.user_mapper().get_user_id(&caller);
        let pong_result = self.pong_by_user_id(user_id);
        if let Result::Err(message) = pong_result {
            sc_panic!(message);
        }
    }

    /// Send back funds to all users who pinged.
    /// Returns
    /// - `completed` if everything finished
    /// - `interrupted` if run out of gas midway.
    /// Can only be called after expiration.
    #[endpoint(pongAll)]
    fn pong_all(&self) -> OperationCompletionStatus {
        let now = self.blockchain().get_block_timestamp();
        require!(
            now >= self.deadline().get(),
            "can't withdraw before deadline"
        );

        let num_users = self.user_mapper().get_user_count();
        let mut pong_all_last_user = self.pong_all_last_user().get();
        let mut status = OperationCompletionStatus::InterruptedBeforeOutOfGas;
        loop {
            if pong_all_last_user >= num_users {
                // clear field and reset to 0
                pong_all_last_user = 0;
                self.pong_all_last_user().set(pong_all_last_user);
                status = OperationCompletionStatus::Completed;
                break;
            }

            if self.blockchain().get_gas_left() < PONG_ALL_LOW_GAS_LIMIT {
                self.pong_all_last_user().set(pong_all_last_user);
                break;
            }

            pong_all_last_user += 1;

            // in case of error just ignore the error and skip
            let _ = self.pong_by_user_id(pong_all_last_user);
        }

        self.pong_all_event(now, &status, pong_all_last_user);

        status
    }

    /// Lists the addresses of all users that have `ping`-ed,
    /// in the order they have `ping`-ed
    #[view(getUserAddresses)]
    fn get_user_addresses(&self) -> MultiValueEncoded<ManagedAddress> {
        self.user_mapper().get_all_addresses().into()
    }

    /// Returns the current contract state as a struct
    /// for faster fetching from external parties
    #[view(getContractState)]
    fn get_contract_state(&self) -> ContractState<Self::Api> {
        ContractState {
            ping_amount: self.ping_amount().get(),
            deadline: self.deadline().get(),
            activation_timestamp: self.activation_timestamp().get(),
            max_funds: self.max_funds().get(),
            pong_all_last_user: self.pong_all_last_user().get(),
        }
    }

    // storage

    #[view(getPingAmount)]
    #[storage_mapper("pingAmount")]
    fn ping_amount(&self) -> SingleValueMapper<BigUint>;

    #[view(getDeadline)]
    #[storage_mapper("deadline")]
    fn deadline(&self) -> SingleValueMapper<u64>;

    /// Block timestamp of the block where the contract got activated.
    /// If not specified in the constructor it is the deploy block timestamp.
    #[view(getActivationTimestamp)]
    #[storage_mapper("activationTimestamp")]
    fn activation_timestamp(&self) -> SingleValueMapper<u64>;

    /// Optional funding cap.
    #[view(getMaxFunds)]
    #[storage_mapper("maxFunds")]
    fn max_funds(&self) -> SingleValueMapper<Option<BigUint>>;

    #[storage_mapper("user")]
    fn user_mapper(&self) -> UserMapper;

    /// State of user funds.
    /// 0 - user unknown, never `ping`-ed
    /// 1 - `ping`-ed
    /// 2 - `pong`-ed
    #[view(getUserStatus)]
    #[storage_mapper("userStatus")]
    fn user_status(&self, user_id: usize) -> SingleValueMapper<UserStatus>;

    /// Part of the `pongAll` status, the last user to be processed.
    /// 0 if never called `pongAll` or `pongAll` completed.
    #[view(pongAllLastUser)]
    #[storage_mapper("pongAllLastUser")]
    fn pong_all_last_user(&self) -> SingleValueMapper<usize>;

    // events

    /// Signals a successful ping by user with amount
    #[event]
    fn ping_event(&self, #[indexed] caller: &ManagedAddress, pinged_amount: &BigUint);

    /// Signals a successful pong by user with amount
    #[event]
    fn pong_event(&self, #[indexed] caller: &ManagedAddress, ponged_amount: &BigUint);

    /// Signals the beginning of the pong_all operation, status and last user
    #[event]
    fn pong_all_event(
        &self,
        #[indexed] timestamp: u64,
        #[indexed] status: &OperationCompletionStatus,
        #[indexed] pong_all_last_user: usize,
    );
}<|MERGE_RESOLUTION|>--- conflicted
+++ resolved
@@ -36,20 +36,25 @@
         &self,
         ping_amount: &BigUint,
         duration_in_seconds: u64,
-        opt_activation_timestamp: Option<u64>,
-        max_funds: OptionalValue<BigUint>,
+        opt_token_id: OptionalValue<EgldOrEsdtTokenIdentifier>,
     ) {
-        self.ping_amount().set(ping_amount);
-        let activation_timestamp =
-            opt_activation_timestamp.unwrap_or_else(|| self.blockchain().get_block_timestamp());
-        let deadline = activation_timestamp + duration_in_seconds;
-        self.deadline().set(deadline);
-        self.activation_timestamp().set(activation_timestamp);
-        self.max_funds().set(max_funds.into_option());
+        require!(ping_amount > 0, "Ping amount cannot be set to zero");
+        self.ping_amount().set(&ping_amount);
+
+        require!(
+            duration_in_seconds > 0,
+            "Duration in seconds cannot be set to zero"
+        );
+        self.duration_in_seconds().set(duration_in_seconds);
+
+        let token_id = match opt_token_id {
+            OptionalValue::Some(t) => t,
+            OptionalValue::None => EgldOrEsdtTokenIdentifier::egld(),
+        };
+        self.accepted_payment_token_id().set(&token_id);
     }
 
     #[upgrade]
-<<<<<<< HEAD
     fn upgrade(&self, ping_amount: BigUint, duration_in_seconds: u64) {
         self.init(
             ping_amount,
@@ -59,25 +64,9 @@
     }
 
     // endpoints
-=======
-    fn upgrade(
-        &self,
-        ping_amount: &BigUint,
-        duration_in_seconds: u64,
-        opt_activation_timestamp: Option<u64>,
-        max_funds: OptionalValue<BigUint>,
-    ) {
-        self.init(
-            ping_amount,
-            duration_in_seconds,
-            opt_activation_timestamp,
-            max_funds,
-        )
-    }
->>>>>>> 918332b7
-
-    /// User sends some EGLD to be locked in the contract for a period of time.
-    #[payable("EGLD")]
+
+    /// User sends some tokens to be locked in the contract for a period of time.
+    #[payable("*")]
     #[endpoint]
     fn ping(&self) {
         let payment = self.call_value().egld_value();
